//! Code for spatial computations of the simulation
//!
//! This module contains function used to compute and manipulate data related
//! to a particle's coordinate and direction in the problem.

use num::{one, zero, FromPrimitive};

use crate::{
    constants::CustomFloat,
    data::mc_vector::MCVector,
    geometry::{
        facets::{MCGeneralPlane, MCNearestFacet},
        mc_domain::MCMeshDomain,
        N_FACETS_OUT, N_POINTS_INTERSEC, N_POINTS_PER_FACET,
    },
    particles::mc_particle::MCParticle,
    utils::mc_rng_state::rng_sample,
};

/// Computes which facet of the specified cell is nearest to the specified
/// coordinates.
///
/// The function uses the particle's direction to compute which facet is currently
/// the closest to the particle as well as the distance to this facet. The result is
/// used in order to assess which event the particle will undergo next, in this
/// case, a facet crossing. See [MCNearestFacet] for more information.
pub fn nearest_facet<T: CustomFloat>(
    particle: &mut MCParticle<T>,
    mesh: &MCMeshDomain<T>,
) -> MCNearestFacet<T> {
    let mut nearest_facet = mct_nf_3dg(particle, mesh);

    nearest_facet.distance_to_facet = nearest_facet.distance_to_facet.max(zero());
    assert!(nearest_facet.distance_to_facet <= T::huge_float());

    nearest_facet
}

/// Generates a random coordinate inside a polyhedral cell.
pub fn generate_coordinate_3dg<T: CustomFloat>(
    seed: &mut u64,
    mesh: &MCMeshDomain<T>,
    cell_idx: usize,
    cell_volume: T,
) -> MCVector<T> {
    let six: T = FromPrimitive::from_f64(6.0).unwrap();
    let one: T = one();

    let center: MCVector<T> = cell_position_3dg(mesh, cell_idx);

    let which_volume = rng_sample::<T>(seed) * six * cell_volume;

    let mut current_volume: T = zero();
    let mut points = [MCVector::default(); N_POINTS_PER_FACET];

    // find the facet to sample from
    for facet_idx in 0..N_FACETS_OUT {
        points = mesh.get_facet_coords(cell_idx, facet_idx);

        let subvolume = compute_volume(&points, &center);
        current_volume += subvolume;
        if current_volume >= which_volume {
            break;
        }
    }

    // sample and adjust
    let mut r1: T = rng_sample(seed);
    let mut r2: T = rng_sample(seed);
    let mut r3: T = rng_sample(seed);
    if r1 + r2 > one {
        r1 = one - r1;
        r2 = one - r2;
    }
    if r2 + r3 > one {
        let tmp = r3;
        r3 = one - r1 - r2;
        r2 = one - tmp;
    } else if r1 + r2 + r3 > one {
        let tmp = r3;
        r3 = r1 + r2 + r3 - one;
        r1 = one - r2 - tmp;
    }
    let r4: T = one - r1 - r2 - r3;

    points[0] * r1 + points[1] * r2 + points[2] * r3 + center * r4
}

/// Returns a coordinate that represents the "center" of the cell.
pub fn cell_position_3dg<T: CustomFloat>(mesh: &MCMeshDomain<T>, cell_idx: usize) -> MCVector<T> {
    let mut coordinate: MCVector<T> = mesh.cell_connectivity[cell_idx]
        .point
        .map(|point_idx| mesh.node[point_idx])
        .iter()
        .sum();

    coordinate /= FromPrimitive::from_usize(N_POINTS_INTERSEC).unwrap();

    coordinate
}

/// Reflects a particle off a reflection-type boundary.
///
/// This function is called when a particle undergo a reflectionevent at the
/// boundary of the problem. Note that the reflection does not result in a
/// loss of energy.
pub fn reflect_particle<T: CustomFloat>(particle: &mut MCParticle<T>, plane: &MCGeneralPlane<T>) {
    let facet_normal: MCVector<T> = MCVector {
        x: plane.a,
        y: plane.b,
        z: plane.c,
    };

    let two: T = FromPrimitive::from_f64(2.0).unwrap();
    let dot: T = two * particle.direction.dot(&facet_normal);

    if dot > zero() {
        particle.direction -= facet_normal * dot;
    }
}

// ==============================
//       Private functions
// ==============================

fn mct_nf_3dg<T: CustomFloat>(
    particle: &mut MCParticle<T>,
    mesh: &MCMeshDomain<T>,
) -> MCNearestFacet<T> {
    let coords = particle.coordinate;
    let direction = particle.direction;

    let mut facet_coords: [MCVector<T>; N_POINTS_PER_FACET] = Default::default();
    let mut iteration: usize = 0;
    let mut move_factor: T = <T as FromPrimitive>::from_f64(0.5).unwrap() * T::small_float();

    let tmp: T = FromPrimitive::from_f64(1e-16).unwrap();
<<<<<<< HEAD
    let plane_tolerance: T =
        tmp * (coords.x * coords.x + coords.y * coords.y + coords.z * coords.z);
=======
    let planes = &mesh.cell_geometry[particle.cell];
    let plane_tolerance: T =
        tmp * (coords.x * coords.x + coords.y * coords.y + coords.z * coords.z);
    let mut distance_to_facet: [T; N_FACETS_OUT] = [T::huge_float(); N_FACETS_OUT];
>>>>>>> 2f8bf337

    loop {
        // the link between distances and facet idx is made implicitly through
        // array indexing
<<<<<<< HEAD
        let mut distance_to_facet: [T; N_FACETS_OUT] = [T::huge_float(); N_FACETS_OUT];

        distance_to_facet
            .iter_mut()
            .enumerate()
            .for_each(|(facet_idx, dist)| {
                let plane = &mesh.cell_geometry[particle.cell][facet_idx];
                facet_coords = mesh.get_facet_coords(particle.cell, facet_idx);

=======
        distance_to_facet.fill(T::huge_float());
        distance_to_facet
            .iter_mut()
            .enumerate()
            .zip(planes.iter())
            .for_each(|((facet_idx, dist), plane)| {
>>>>>>> 2f8bf337
                let numerator: T = -one::<T>()
                    * (plane.a * coords.x + plane.b * coords.y + plane.c * coords.z + plane.d);
                let facet_normal_dot_dcos: T =
                    plane.a * direction.x + plane.b * direction.y + plane.c * direction.z;

                if (facet_normal_dot_dcos <= zero())
                    | (numerator < zero()) & (numerator * numerator > plane_tolerance)
                {
                    return;
                }

<<<<<<< HEAD
=======
                facet_coords = mesh.get_facet_coords(particle.cell, facet_idx);
>>>>>>> 2f8bf337
                let distance = numerator / facet_normal_dot_dcos;
                let intersection_pt: MCVector<T> = coords + direction * distance;

                if mct_nf_3dg_dist_to_segment(&intersection_pt, plane, &facet_coords) {
                    *dist = distance;
                }
            });

<<<<<<< HEAD
        let nearest_facet = mct_nf_compute_nearest(&distance_to_facet);
=======
        let nearest_facet = mct_nf_compute_nearest(distance_to_facet);
>>>>>>> 2f8bf337
        let retry = check_nearest_validity(
            particle,
            mesh,
            &mut iteration,
            &mut move_factor,
            &nearest_facet,
        );

        if !retry {
            return nearest_facet;
        }
    }
}

/// Returns the volume defined by `v3v0`, `v3v1`, `v3v2` using
/// vectorial operations.
fn compute_volume<T: CustomFloat>(vertices: &[MCVector<T>], origin: &MCVector<T>) -> T {
    assert_eq!(vertices.len(), N_POINTS_PER_FACET);
    let tmp0 = vertices[0] - *origin;
    let tmp1 = vertices[1] - *origin;
    let tmp2 = vertices[2] - *origin;

    tmp0.dot(&tmp1.cross(&tmp2)) // should be the same as original code
}

<<<<<<< HEAD
/// delete num_facets_per_cell ?
fn mct_nf_compute_nearest<T: CustomFloat>(distance_to_facet: &[T]) -> MCNearestFacet<T> {
=======
#[inline(never)]
fn mct_nf_compute_nearest<T: CustomFloat>(
    distance_to_facet: [T; N_FACETS_OUT],
) -> MCNearestFacet<T> {
>>>>>>> 2f8bf337
    let huge_f: T = T::huge_float();
    let mut nearest_facet: MCNearestFacet<T> = Default::default();
    let mut nearest_negative_facet: MCNearestFacet<T> = MCNearestFacet {
        distance_to_facet: -huge_f,
        ..Default::default()
    };

    // determine the nearest facet
    distance_to_facet
        .iter()
        .enumerate()
<<<<<<< HEAD
        .for_each(|(facet_idx, dist)| {
            if *dist > zero() {
                if *dist <= nearest_facet.distance_to_facet {
                    nearest_facet.distance_to_facet = *dist;
                    nearest_facet.facet = facet_idx;
                }
            } else if *dist > nearest_negative_facet.distance_to_facet {
                nearest_negative_facet.distance_to_facet = *dist;
                nearest_negative_facet.facet = facet_idx;
=======
        .filter(|(_, dist)| **dist > zero())
        .for_each(|(facet_idx, dist)| {
            if *dist <= nearest_facet.distance_to_facet {
                nearest_facet.distance_to_facet = *dist;
                nearest_facet.facet = facet_idx;
>>>>>>> 2f8bf337
            }
        });

    if nearest_facet.distance_to_facet != huge_f {
        return nearest_facet;
    }

    distance_to_facet
        .iter()
        .enumerate()
        .filter(|(_, dist)| **dist <= zero())
        .for_each(|(facet_idx, dist)| {
            if *dist > nearest_negative_facet.distance_to_facet {
                nearest_negative_facet.distance_to_facet = *dist;
                nearest_negative_facet.facet = facet_idx;
            }
        });

    if nearest_negative_facet.distance_to_facet != -huge_f {
        return nearest_negative_facet;
    }

    nearest_facet
}

<<<<<<< HEAD
=======
#[inline(never)]
>>>>>>> 2f8bf337
fn check_nearest_validity<T: CustomFloat>(
    particle: &mut MCParticle<T>,
    mesh: &MCMeshDomain<T>,
    iteration: &mut usize,
    move_factor: &mut T,
    nearest_facet: &MCNearestFacet<T>,
) -> bool {
    const MAX_ALLOWED_SEGMENTS: usize = 10000000;
    const MAX_ITERATION: usize = 1000;
    let max: T = FromPrimitive::from_usize(MAX_ALLOWED_SEGMENTS).unwrap();

    let coord = &mut particle.coordinate;

    if (nearest_facet.distance_to_facet == T::huge_float())
        | ((particle.num_segments > max) & (nearest_facet.distance_to_facet <= zero()))
    {
        let two: T = FromPrimitive::from_f64(2.0).unwrap();
        let threshold: T = FromPrimitive::from_f64(1.0e-2).unwrap();

        // move coordinates towards cell center
        let move_to = cell_position_3dg(mesh, particle.cell);
        *coord += (move_to - *coord) * *move_factor;

        // keep track of the movement
        *iteration += 1;
        *move_factor = threshold.min(*move_factor * two);
<<<<<<< HEAD

        return *iteration != MAX_ITERATION;
    }
    false
}

fn mct_facet_points_3dg<T: CustomFloat>(
    mesh: &MCMeshDomain<T>,
    cell: usize,
    facet: usize,
) -> [usize; N_POINTS_PER_FACET] {
    let mut res: [usize; N_POINTS_PER_FACET] = [0; N_POINTS_PER_FACET];

    (0..N_POINTS_PER_FACET).for_each(|point_idx| {
        res[point_idx] = mesh.cell_connectivity[cell].facet[facet].point[point_idx];
    });
=======
>>>>>>> 2f8bf337

        return *iteration != MAX_ITERATION;
    }
    false
}

#[inline(never)]
fn mct_nf_3dg_dist_to_segment<T: CustomFloat>(
    intersection_pt: &MCVector<T>,
    plane: &MCGeneralPlane<T>,
    facet_coords: &[MCVector<T>],
) -> bool {
    let pfive: T = FromPrimitive::from_f64(0.5).unwrap();
    let bounding_box_tolerance: T = FromPrimitive::from_f64(1e-9).unwrap();

    // if the point doesn't belong to the facet, returns huge_f
    macro_rules! belongs_or_return {
        ($axis: ident) => {
            let below: bool = (facet_coords[0].$axis
                > intersection_pt.$axis + bounding_box_tolerance)
                & (facet_coords[1].$axis > intersection_pt.$axis + bounding_box_tolerance)
                & (facet_coords[2].$axis > intersection_pt.$axis + bounding_box_tolerance);
            let above: bool = (facet_coords[0].$axis
                < intersection_pt.$axis - bounding_box_tolerance)
                & (facet_coords[1].$axis < intersection_pt.$axis - bounding_box_tolerance)
                & (facet_coords[2].$axis < intersection_pt.$axis - bounding_box_tolerance);
            if below | above {
                // doesn't belong
                return false;
            }
        };
    }

    // scalar value of the cross product between AB & AC
    macro_rules! ab_cross_ac {
        ($ax: expr, $ay: expr, $bx: expr, $by: expr, $cx: expr, $cy: expr) => {
            ($bx - $ax) * ($cy - $ay) - ($by - $ay) * ($cx - $ax)
        };
    }

    let crosses = if plane.c.abs() > pfive {
        belongs_or_return!(x);
        belongs_or_return!(y);
        // update cross; z elements
        [
            ab_cross_ac!(
                facet_coords[0].x,
                facet_coords[0].y,
                facet_coords[1].x,
                facet_coords[1].y,
                intersection_pt.x,
                intersection_pt.y
            ),
            ab_cross_ac!(
                facet_coords[1].x,
                facet_coords[1].y,
                facet_coords[2].x,
                facet_coords[2].y,
                intersection_pt.x,
                intersection_pt.y
            ),
            ab_cross_ac!(
                facet_coords[2].x,
                facet_coords[2].y,
                facet_coords[0].x,
                facet_coords[0].y,
                intersection_pt.x,
                intersection_pt.y
            ),
        ]
    } else if plane.b.abs() > pfive {
        belongs_or_return!(x);
        belongs_or_return!(z);
        // update cross; y elements
        [
            ab_cross_ac!(
                facet_coords[0].z,
                facet_coords[0].x,
                facet_coords[1].z,
                facet_coords[1].x,
                intersection_pt.z,
                intersection_pt.x
            ),
            ab_cross_ac!(
                facet_coords[1].z,
                facet_coords[1].x,
                facet_coords[2].z,
                facet_coords[2].x,
                intersection_pt.z,
                intersection_pt.x
            ),
            ab_cross_ac!(
                facet_coords[2].z,
                facet_coords[2].x,
                facet_coords[0].z,
                facet_coords[0].x,
                intersection_pt.z,
                intersection_pt.x
            ),
        ]
    } else if plane.a.abs() > pfive {
        belongs_or_return!(z);
        belongs_or_return!(y);
        // update cross; x elements
        [
            ab_cross_ac!(
                facet_coords[0].y,
                facet_coords[0].z,
                facet_coords[1].y,
                facet_coords[1].z,
                intersection_pt.y,
                intersection_pt.z
            ),
            ab_cross_ac!(
                facet_coords[1].y,
                facet_coords[1].z,
                facet_coords[2].y,
                facet_coords[2].z,
                intersection_pt.y,
                intersection_pt.z
            ),
            ab_cross_ac!(
                facet_coords[2].y,
                facet_coords[2].z,
                facet_coords[0].y,
                facet_coords[0].z,
                intersection_pt.y,
                intersection_pt.z
            ),
        ]
    } else {
        [zero(); 3]
    };

    let cross_tolerance: T = bounding_box_tolerance * (crosses[0] + crosses[1] + crosses[2]).abs();

    if ((crosses[0] > -cross_tolerance)
        & (crosses[1] > -cross_tolerance)
        & (crosses[2] > -cross_tolerance))
        | ((crosses[0] < cross_tolerance)
            & (crosses[1] < cross_tolerance)
            & (crosses[2] < cross_tolerance))
    {
        return true;
    }
    false
}<|MERGE_RESOLUTION|>--- conflicted
+++ resolved
@@ -135,37 +135,21 @@
     let mut move_factor: T = <T as FromPrimitive>::from_f64(0.5).unwrap() * T::small_float();
 
     let tmp: T = FromPrimitive::from_f64(1e-16).unwrap();
-<<<<<<< HEAD
-    let plane_tolerance: T =
-        tmp * (coords.x * coords.x + coords.y * coords.y + coords.z * coords.z);
-=======
+
     let planes = &mesh.cell_geometry[particle.cell];
     let plane_tolerance: T =
         tmp * (coords.x * coords.x + coords.y * coords.y + coords.z * coords.z);
     let mut distance_to_facet: [T; N_FACETS_OUT] = [T::huge_float(); N_FACETS_OUT];
->>>>>>> 2f8bf337
 
     loop {
         // the link between distances and facet idx is made implicitly through
         // array indexing
-<<<<<<< HEAD
-        let mut distance_to_facet: [T; N_FACETS_OUT] = [T::huge_float(); N_FACETS_OUT];
-
-        distance_to_facet
-            .iter_mut()
-            .enumerate()
-            .for_each(|(facet_idx, dist)| {
-                let plane = &mesh.cell_geometry[particle.cell][facet_idx];
-                facet_coords = mesh.get_facet_coords(particle.cell, facet_idx);
-
-=======
         distance_to_facet.fill(T::huge_float());
         distance_to_facet
             .iter_mut()
             .enumerate()
             .zip(planes.iter())
             .for_each(|((facet_idx, dist), plane)| {
->>>>>>> 2f8bf337
                 let numerator: T = -one::<T>()
                     * (plane.a * coords.x + plane.b * coords.y + plane.c * coords.z + plane.d);
                 let facet_normal_dot_dcos: T =
@@ -177,10 +161,7 @@
                     return;
                 }
 
-<<<<<<< HEAD
-=======
                 facet_coords = mesh.get_facet_coords(particle.cell, facet_idx);
->>>>>>> 2f8bf337
                 let distance = numerator / facet_normal_dot_dcos;
                 let intersection_pt: MCVector<T> = coords + direction * distance;
 
@@ -189,11 +170,7 @@
                 }
             });
 
-<<<<<<< HEAD
-        let nearest_facet = mct_nf_compute_nearest(&distance_to_facet);
-=======
         let nearest_facet = mct_nf_compute_nearest(distance_to_facet);
->>>>>>> 2f8bf337
         let retry = check_nearest_validity(
             particle,
             mesh,
@@ -219,15 +196,10 @@
     tmp0.dot(&tmp1.cross(&tmp2)) // should be the same as original code
 }
 
-<<<<<<< HEAD
-/// delete num_facets_per_cell ?
-fn mct_nf_compute_nearest<T: CustomFloat>(distance_to_facet: &[T]) -> MCNearestFacet<T> {
-=======
 #[inline(never)]
 fn mct_nf_compute_nearest<T: CustomFloat>(
     distance_to_facet: [T; N_FACETS_OUT],
 ) -> MCNearestFacet<T> {
->>>>>>> 2f8bf337
     let huge_f: T = T::huge_float();
     let mut nearest_facet: MCNearestFacet<T> = Default::default();
     let mut nearest_negative_facet: MCNearestFacet<T> = MCNearestFacet {
@@ -239,23 +211,11 @@
     distance_to_facet
         .iter()
         .enumerate()
-<<<<<<< HEAD
-        .for_each(|(facet_idx, dist)| {
-            if *dist > zero() {
-                if *dist <= nearest_facet.distance_to_facet {
-                    nearest_facet.distance_to_facet = *dist;
-                    nearest_facet.facet = facet_idx;
-                }
-            } else if *dist > nearest_negative_facet.distance_to_facet {
-                nearest_negative_facet.distance_to_facet = *dist;
-                nearest_negative_facet.facet = facet_idx;
-=======
         .filter(|(_, dist)| **dist > zero())
         .for_each(|(facet_idx, dist)| {
             if *dist <= nearest_facet.distance_to_facet {
                 nearest_facet.distance_to_facet = *dist;
                 nearest_facet.facet = facet_idx;
->>>>>>> 2f8bf337
             }
         });
 
@@ -281,10 +241,7 @@
     nearest_facet
 }
 
-<<<<<<< HEAD
-=======
 #[inline(never)]
->>>>>>> 2f8bf337
 fn check_nearest_validity<T: CustomFloat>(
     particle: &mut MCParticle<T>,
     mesh: &MCMeshDomain<T>,
@@ -311,26 +268,7 @@
         // keep track of the movement
         *iteration += 1;
         *move_factor = threshold.min(*move_factor * two);
-<<<<<<< HEAD
-
-        return *iteration != MAX_ITERATION;
-    }
-    false
-}
-
-fn mct_facet_points_3dg<T: CustomFloat>(
-    mesh: &MCMeshDomain<T>,
-    cell: usize,
-    facet: usize,
-) -> [usize; N_POINTS_PER_FACET] {
-    let mut res: [usize; N_POINTS_PER_FACET] = [0; N_POINTS_PER_FACET];
-
-    (0..N_POINTS_PER_FACET).for_each(|point_idx| {
-        res[point_idx] = mesh.cell_connectivity[cell].facet[facet].point[point_idx];
-    });
-=======
->>>>>>> 2f8bf337
-
+      
         return *iteration != MAX_ITERATION;
     }
     false
@@ -466,7 +404,9 @@
 
     let cross_tolerance: T = bounding_box_tolerance * (crosses[0] + crosses[1] + crosses[2]).abs();
 
-    if ((crosses[0] > -cross_tolerance)
+    if ((crosses[0] 
+      
+      -cross_tolerance)
         & (crosses[1] > -cross_tolerance)
         & (crosses[2] > -cross_tolerance))
         | ((crosses[0] < cross_tolerance)
