--- conflicted
+++ resolved
@@ -165,12 +165,7 @@
         particle_speed * particle.time_to_census,
     );
     // nearest facet
-<<<<<<< HEAD
-    let nearest_facet: MCNearestFacet<T> =
-        nearest_facet(particle, &mcunit.domain[particle.domain].mesh);
-=======
     let nearest_facet: MCNearestFacet<T> = nearest_facet(particle, &mcunit.domain.mesh);
->>>>>>> 2f8bf337
     particle.normal_dot = nearest_facet.dot_product;
     distance_handler.update(
         MCSegmentOutcome::FacetCrossing,
