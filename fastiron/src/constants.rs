//! Hardcoded constants used by the simulation
//!
//! Constants are sorted in submodules according to their nature.
//! Are also included aliases, as well as the custom trait used to
//! introduce a generic floating point type in the code.
//!
//! The below text is taken directly from a Quicksilver [source file][1]:
//!
//! The values of all physical constants are taken from
//! 2006 CODATA which is located [here][2].
//!
//! The units of physical quantities used by the code are:
//!
//! |   Quantity     |  Unit
//! |----------------|---------------------------------------------------
//! |   Mass         |  gram (g)
//! |   Length       |  centimeter (cm)
//! |   Time         |  second (s)
//! |   Energy       |  million electron-volts (MeV) : of a particle
//! |   Energy       |  erg (g cm^2/s^2): in some background calculation
//! |   Temperature  |  thousand electron-volts (keV)
//!
//! [1]: https://github.com/LLNL/Quicksilver/blob/master/src/PhysicalConstants.cc
//! [2]: http://physics.nist.gov/cuu/Constants/codata.pdf

use std::iter::Sum;
use std::str::FromStr;
use std::{
    fmt::{Debug, Display, LowerExp},
    ops::{AddAssign, DivAssign, MulAssign, SubAssign},
};

use num::{Float, FromPrimitive};

//=======================
// custom traits & types
//=======================

// some alias for readability

/// Custom alias for readability.
pub type Tuple3 = (usize, usize, usize);
/// Custom alias for readability.
pub type Tuple4 = (usize, usize, usize, usize);

// generic float type

/// Associated reference value used for compute approximation.
///
/// This is the only trait that should be manually implemented for custom types. The `CustomFloat` trait is then
/// automatically implemented via a blanket implementation.
pub trait CustomReferenceFloat: Float + FromPrimitive {
    /// Threshold upper-value for decimal number.
    const HUGE_FLOAT: Self;
    /// Threshold low-ish-value for decimal number.
    const SMALL_FLOAT: Self;
    /// Threshold lower-value for decimal number.
    const TINY_FLOAT: Self;
    /// Pi value.
    const PI: Self;
}

/// Custom trait for floating point number
pub trait CustomFloat:
    Float
    + CustomReferenceFloat
    + Default
    // conversions
    + FromPrimitive
    + FromStr
    // operations
    + AddAssign
    + SubAssign
    + MulAssign
    + DivAssign
    + Sum
    // display
    + Debug
    + Display
    + LowerExp
    // parallel-safe
    + Send
    + Sync
{
<<<<<<< HEAD
}
/// Custom super-trait for floating point number
pub trait CustomFloat: Float + bytemuck::Pod + FromPrimitive + OpsFloat + UtilsFloat {
    // floating ref

=======
>>>>>>> 1a9e98b7
    /// Threshold upper-value for decimal number.
    fn huge_float<T: CustomFloat>() -> T {
        T::HUGE_FLOAT
    }
    /// Threshold low-ish-value for decimal number.
    fn small_float<T: CustomFloat>() -> T {
        T::SMALL_FLOAT
    }
    /// Threshold lower-value for decimal number.
    fn tiny_float<T: CustomFloat>() -> T {
        T::TINY_FLOAT
    }

    fn neutron_mass_energy<T: CustomFloat>() -> T {
        T::from(9.39565e+2).unwrap()
    }

    fn pi<T: CustomFloat>() -> T {
        T::from(T::PI).unwrap()
    }

    fn light_speed<T: CustomFloat>() -> T {
        T::from(2.99792e+10).unwrap()
    }
}

impl CustomReferenceFloat for f32 {
    /// Threshold value when using [f32]. May need adjustment.
    const HUGE_FLOAT: Self = 10e35_f32;

    /// Threshold value when using [f32]. May need adjustment.
    const SMALL_FLOAT: Self = 1e-10_f32;

    /// Threshold value when using [f32]. May need adjustment.
    const TINY_FLOAT: Self = 1e-13_f32;

    /// Pi value when using [f32].
    const PI: Self = std::f32::consts::PI;
}

impl CustomReferenceFloat for f64 {
    /// Threshold value when using [f64].
    const HUGE_FLOAT: Self = 10e75_f64;

    /// Threshold value when using [f64].
    const SMALL_FLOAT: Self = 1e-10;

    /// Threshold value when using [f64].
    const TINY_FLOAT: Self = 1e-13;

    /// Pi value when using [f64].
    const PI: Self = std::f64::consts::PI;
}

// blanket impl
impl<
        T: Float
            + CustomReferenceFloat
            + Default
            + FromPrimitive
            + FromStr
            + AddAssign
            + SubAssign
            + MulAssign
            + DivAssign
            + Sum
            + Debug
            + Display
            + LowerExp
            + Send
            + Sync,
    > CustomFloat for T
{
}

//===================
// constants modules
//===================

/// Simulation-related constants
///
/// The constants here have no physical grounding and are just related to the nature of
/// the running simulation.
pub mod sim {
    /// Fraction of the target number of particles to spawn at each cycle,
    /// independently of the state of the system.
    pub const SRC_FRACTION: f64 = 0.1;
    /// Number of timers, i.e. numbers of section we keep track of
    pub const N_TIMERS: usize = 6;
    /// Number of particle species
    pub const N_SPECIES: usize = 1;
}<|MERGE_RESOLUTION|>--- conflicted
+++ resolved
@@ -64,6 +64,7 @@
 pub trait CustomFloat:
     Float
     + CustomReferenceFloat
+    + bytemuck::Pod
     + Default
     // conversions
     + FromPrimitive
@@ -82,14 +83,6 @@
     + Send
     + Sync
 {
-<<<<<<< HEAD
-}
-/// Custom super-trait for floating point number
-pub trait CustomFloat: Float + bytemuck::Pod + FromPrimitive + OpsFloat + UtilsFloat {
-    // floating ref
-
-=======
->>>>>>> 1a9e98b7
     /// Threshold upper-value for decimal number.
     fn huge_float<T: CustomFloat>() -> T {
         T::HUGE_FLOAT
@@ -148,6 +141,7 @@
 impl<
         T: Float
             + CustomReferenceFloat
+            + bytemuck::Pod
             + Default
             + FromPrimitive
             + FromStr
