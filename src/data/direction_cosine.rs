//! 3D direction modelling
//!
//! This module contains the structure used to model a direction in a 3D space.

use num::{zero, FromPrimitive};

use crate::{
    constants::{physical::PI, CustomFloat},
    utils::mc_rng_state::rng_sample,
};

<<<<<<< HEAD
use super::mc_vector::MCVector;

=======
>>>>>>> eb8a5b05
/// Structure used to model a direction.
///
/// Alpha, beta and gamma are just a normalized (x, y, z) vector, not Euler
/// angles.
#[derive(Debug, Clone, Default)]
pub struct DirectionCosine<T: CustomFloat> {
<<<<<<< HEAD
    /// Normalized `(x, y, z)` direction vector.
    pub dir: MCVector<T>,
=======
    /// Normalized x coordinate.
    pub alpha: T,
    /// Normalized y coordinate.
    pub beta: T,
    /// Normalized z coordinate.
    pub gamma: T,
>>>>>>> eb8a5b05
}

impl<T: CustomFloat> DirectionCosine<T> {
    /// Generates a random angle.
    pub fn sample_isotropic(&mut self, seed: &mut u64) {
        let one: T = FromPrimitive::from_f64(1.0).unwrap();
        let two: T = FromPrimitive::from_f64(2.0).unwrap();
        let pi: T = FromPrimitive::from_f64(PI).unwrap();

        // sample gamma
        self.dir.z = one - two * rng_sample(seed);
        let sine_gamma = (one - self.dir.z * self.dir.z).sqrt();

        // sample phi and set the other angles using it
        let phi = pi * (two * rng_sample(seed) - one);

        self.dir.x = sine_gamma * phi.cos();
        self.dir.y = sine_gamma * phi.sin();
    }

    /// Rotates a 3D vector that is defined by the angles Theta and Phi
    /// in a local coordinate frame about a polar angle and azimuthal angle
    /// described by the direction cosine. Hence, caller passes in
    /// `sin_Theta` and `cos_Theta` referenced from the local z-axis and `sin_Phi`
    /// and `cos_Phi` referenced from the local x-axis to describe the vector V
    /// to be rotated. The direction cosine describes global theta and phi
    /// angles that the vector V is to be rotated about.
    /// `cos_theta_zero`/`sin_theta_zero` and `cos_phi_zero`/`sin_phi_zero`
    /// model the initial position while the arguments of the method caracterize
    /// the rotation. See [this][1] for explanation on the formula.
    ///
    /// [1]: https://en.wikipedia.org/wiki/Spherical_coordinate_system#Integration_and_differentiation_in_spherical_coordinates
    pub fn rotate_3d_vector(&mut self, sine_theta: T, cosine_theta: T, sine_phi: T, cosine_phi: T) {
        let one: T = FromPrimitive::from_f64(1.0).unwrap();
        let threshold: T = FromPrimitive::from_f64(1e-6).unwrap(); // order of TINY_FLOAT.sqrt()

        let cos_theta_zero = self.dir.z;
        let sin_theta_zero = (one - cos_theta_zero * cos_theta_zero).sqrt();

        let (cos_phi_zero, sin_phi_zero): (T, T) = if sin_theta_zero < threshold {
            (one, zero())
        } else {
            (self.dir.x / sin_theta_zero, self.dir.y / sin_theta_zero)
        };

        // compute the rotation
        self.dir.x = cos_theta_zero * cos_phi_zero * (sine_theta * cosine_phi)
            - sin_phi_zero * (sine_theta * sine_phi)
            + sin_theta_zero * cos_phi_zero * cosine_theta;

        self.dir.y = cos_theta_zero * sin_phi_zero * (sine_theta * cosine_phi)
            + cos_phi_zero * (sine_theta * sine_phi)
            + sin_theta_zero * sin_phi_zero * cosine_theta;

        self.dir.z =
            -sin_theta_zero * (sine_theta * cosine_phi) + zero() + cos_theta_zero * cosine_theta;
    }
}

//=============
// Unit tests
//=============

#[cfg(test)]
mod tests {
    use super::*;
    use num::Float;

    #[test]
    fn sample_isotropic() {
        let mut dd: DirectionCosine<f64> = DirectionCosine::default();
        let mut seed: u64 = 90374384094798327;
        dd.sample_isotropic(&mut seed);

        assert_eq!(dd.dir.x, 0.9083218129645693);
        assert_eq!(dd.dir.y, -0.3658911896631176);
        assert_eq!(dd.dir.z, 0.2026699815455325);
    }

    #[test]
    fn rotate_vector() {
        let alpha = 0.2140;
        let beta = 0.8621;
        let gamma = 0.7821;
        let mut dd: DirectionCosine<f64> = DirectionCosine {
            dir: MCVector {
                x: alpha,
                y: beta,
                z: gamma,
            },
        };
        dd.rotate_3d_vector(1.0.sin(), 1.0.cos(), 2.0.sin(), 2.0.cos());

        assert_eq!(dd.dir.x, -1.0369691350703922);
        assert_eq!(dd.dir.y, 0.3496694784021821);
        assert_eq!(dd.dir.z, 0.6407833194623658);
    }
}<|MERGE_RESOLUTION|>--- conflicted
+++ resolved
@@ -9,28 +9,15 @@
     utils::mc_rng_state::rng_sample,
 };
 
-<<<<<<< HEAD
 use super::mc_vector::MCVector;
-
-=======
->>>>>>> eb8a5b05
 /// Structure used to model a direction.
 ///
 /// Alpha, beta and gamma are just a normalized (x, y, z) vector, not Euler
 /// angles.
 #[derive(Debug, Clone, Default)]
 pub struct DirectionCosine<T: CustomFloat> {
-<<<<<<< HEAD
     /// Normalized `(x, y, z)` direction vector.
     pub dir: MCVector<T>,
-=======
-    /// Normalized x coordinate.
-    pub alpha: T,
-    /// Normalized y coordinate.
-    pub beta: T,
-    /// Normalized z coordinate.
-    pub gamma: T,
->>>>>>> eb8a5b05
 }
 
 impl<T: CustomFloat> DirectionCosine<T> {
