--- conflicted
+++ resolved
@@ -6,11 +6,7 @@
 //! Note that this module isn't used to compute time-related data, this is done in
 //! the [utils::mc_fast_timer][crate::utils::mc_fast_timer] module.
 
-<<<<<<< HEAD
 use std::{fmt::Debug, iter::zip};
-=======
-use std::fmt::Debug;
->>>>>>> eb8a5b05
 
 use num::zero;
 
@@ -28,26 +24,35 @@
 #[derive(Debug, Clone, Copy, PartialEq, Default)]
 pub enum MCTallyEvent {
     /// Value for a collision event.
+    /// Value for a collision event.
     Collision,
+    /// Value for a facet crossing event resulting in a cell exit.
     /// Value for a facet crossing event resulting in a cell exit.
     FacetCrossingTransitExit,
     /// Value for a census event.
+    /// Value for a census event.
     #[default]
     Census,
-<<<<<<< HEAD
-=======
-    /// Value for a facet crossing event resulting in an error.
-    FacetCrossingTrackingError,
->>>>>>> eb8a5b05
     /// Value for a facet crossing event resulting in an escape from the problem.
     FacetCrossingEscape,
+    /// Value for a facet crossing event resulting in a reflection on the facet.
     /// Value for a facet crossing event resulting in a reflection on the facet.
     FacetCrossingReflection,
     /// Value for a facet crossing event resulting in a cell exit to an
     /// off-processor cell.
+    /// Value for a facet crossing event resulting in a cell exit to an
+    /// off-processor cell.
     FacetCrossingCommunication,
 }
 
+//========
+// Fluence
+//========
+
+/// Structure used to compute fluence.
+///
+/// The data of each cell is grouped by domains using the [FluenceDomain]
+/// sub-structure.
 //========
 // Fluence
 //========
@@ -80,29 +85,6 @@
     }
 }
 
-<<<<<<< HEAD
-=======
-/// Domain-sorted fluence-data-holding sub-structure.
-#[derive(Debug, Default)]
-pub struct FluenceDomain<T: CustomFloat> {
-    pub cell: Vec<T>,
-}
-
-impl<T: CustomFloat> FluenceDomain<T> {
-    pub fn add_cell(&mut self, index: usize, val: T) {
-        self.cell[index] += val;
-    }
-
-    pub fn get_cell(&self, index: usize) -> T {
-        self.cell[index]
-    }
-
-    pub fn size(&self) -> usize {
-        self.cell.len()
-    }
-}
-
->>>>>>> eb8a5b05
 //========
 // Balance
 //========
@@ -115,34 +97,48 @@
 #[derive(Debug, Default, Clone)]
 pub struct Balance {
     /// Number of particles absorbed.
+    /// Number of particles absorbed.
     pub absorb: u64,
+    /// Number of particles that enter census.
     /// Number of particles that enter census.
     pub census: u64,
     /// Number of particles that escape.
+    /// Number of particles that escape.
     pub escape: u64,
+    /// Number of collisions.
     /// Number of collisions.
     pub collision: u64,
     /// Number of particles at end of cycle.
+    /// Number of particles at end of cycle.
     pub end: u64,
+    /// Number of fission events.
     /// Number of fission events.
     pub fission: u64,
     /// Number of particles created by collisions.
+    /// Number of particles created by collisions.
     pub produce: u64,
+    /// Number of scatters.
     /// Number of scatters.
     pub scatter: u64,
     /// Number of particles at beginning of cycle.
+    /// Number of particles at beginning of cycle.
     pub start: u64,
+    /// Number of particles sourced in.
     /// Number of particles sourced in.
     pub source: u64,
     /// Number of particles Russian Rouletted in population control.
+    /// Number of particles Russian Rouletted in population control.
     pub rr: u64,
+    /// Number of particles split in population control.
     /// Number of particles split in population control.
     pub split: u64,
     /// Number of segements.
+    /// Number of segements.
     pub num_segments: u64,
 }
 
 impl Balance {
+    /// Reset fields to their default value i.e. `0`.
     /// Reset fields to their default value i.e. `0`.
     pub fn reset(&mut self) {
         *self = Self::default(); // is the old value correctly dropped or just shadowed?
@@ -173,23 +169,22 @@
 /// Cell-specific scalar flux data.
 ///
 /// Each element of the vector is corresponds to a cell's data.
+//=================
+// Scalar flux data
+//=================
+
+/// Cell-specific scalar flux data.
+///
+/// Each element of the vector is corresponds to a cell's data.
 type ScalarFluxCell<T> = Vec<T>;
 
-<<<<<<< HEAD
 /// Domain-sorted _scalar-flux-data-holding_ sub-structure.
-=======
-/// Task-sorted _scalar-flux-data-holding_ sub-structure.
->>>>>>> eb8a5b05
 #[derive(Debug, Clone)]
 pub struct ScalarFluxDomain<T: CustomFloat> {
     pub cell: Vec<ScalarFluxCell<T>>,
 }
 
-<<<<<<< HEAD
 impl<T: CustomFloat> ScalarFluxDomain<T> {
-=======
-impl<T: CustomFloat> ScalarFluxTask<T> {
->>>>>>> eb8a5b05
     /// Constructor.
     pub fn new(domain: &MCDomain<T>, num_groups: usize) -> Self {
         // originally uses BulkStorage object for contiguous memory
@@ -198,13 +193,13 @@
     }
 
     /// Reset fields to their default value i.e. `0`.
+    /// Reset fields to their default value i.e. `0`.
     pub fn reset(&mut self) {
         self.cell.iter_mut().for_each(|sf_cell| {
             sf_cell.fill(zero());
         });
     }
 
-<<<<<<< HEAD
     /// Add another [ScalarFluxDomain]'s value to its own.
     pub fn add(&mut self, other: &ScalarFluxDomain<T>) {
         // zip iterators from the two objects' values.
@@ -218,38 +213,10 @@
     }
 }
 
-=======
-    /// Add another [ScalarFluxTask]'s value to its own.
-    pub fn add(&mut self, scalar_flux_task: &ScalarFluxTask<T>) {
-        let n_groups = self.cell[0].len();
-        (0..self.cell.len()).for_each(|cell_idx| {
-            (0..n_groups).for_each(|group_idx| {
-                self.cell[cell_idx][group_idx] += scalar_flux_task.cell[cell_idx][group_idx];
-            })
-        });
-    }
-}
-
-/// Domain-sorted _scalar-flux-data-holding_ sub-structure.
-#[derive(Debug)]
-pub struct ScalarFluxDomain<T: CustomFloat> {
-    pub task: Vec<ScalarFluxTask<T>>,
-}
-
-impl<T: CustomFloat> ScalarFluxDomain<T> {
-    // Constructor.
-    pub fn new(domain: &MCDomain<T>, num_groups: usize, flux_replications: usize) -> Self {
-        let task = vec![ScalarFluxTask::new(domain, num_groups); flux_replications];
-        Self { task }
-    }
-}
-
->>>>>>> eb8a5b05
 //================
 // Cell tally data
 //================
 
-<<<<<<< HEAD
 /// Domain-specific _cell-tallied-data-holding_ sub-structure.
 #[derive(Debug, Default, Clone)]
 pub struct CellTallyDomain<T: CustomFloat> {
@@ -257,15 +224,6 @@
 }
 
 impl<T: CustomFloat> CellTallyDomain<T> {
-=======
-/// Task-specific _cell-tallied-data-holding_ sub-structure.
-#[derive(Debug, Default, Clone)]
-pub struct CellTallyTask<T: CustomFloat> {
-    pub cell: Vec<T>,
-}
-
-impl<T: CustomFloat> CellTallyTask<T> {
->>>>>>> eb8a5b05
     /// Constructor.
     pub fn new(domain: &MCDomain<T>) -> Self {
         Self {
@@ -278,7 +236,6 @@
         self.cell = vec![zero(); self.cell.len()];
     }
 
-<<<<<<< HEAD
     /// Add another [CellTallyDomain]'s value to its own.
     pub fn add(&mut self, other: &CellTallyDomain<T>) {
         // zip iterators from the two objects' values.
@@ -288,29 +245,11 @@
     }
 }
 
-=======
-    /// Add another [CellTallyTask]'s value to its own.
-    pub fn add(&mut self, cell_tally_task: &CellTallyTask<T>) {
-        //assert_eq!(self.cell.len(), cell_tally_task.cell.len());
-        (0..self.cell.len()).for_each(|ii| self.cell[ii] += cell_tally_task.cell[ii]);
-    }
-}
-
-/// Domain-sorted _cell-tallied-data-holding_ sub-structure.
-#[derive(Debug)]
-pub struct CellTallyDomain<T: CustomFloat> {
-    pub task: Vec<CellTallyTask<T>>,
-}
-
-impl<T: CustomFloat> CellTallyDomain<T> {
-    /// Constructor.
-    pub fn new(domain: &MCDomain<T>, cell_tally_replications: usize) -> Self {
-        let task = vec![CellTallyTask::new(domain); cell_tally_replications];
-        Self { task }
-    }
-}
-
->>>>>>> eb8a5b05
+//========
+// Tallies
+//========
+
+/// Super-structure holding all recorded data besides time statistics.
 //========
 // Tallies
 //========
@@ -319,31 +258,21 @@
 #[derive(Debug)]
 pub struct Tallies<T: CustomFloat> {
     /// Balance used for cumulative and centralized statistics.
+    /// Balance used for cumulative and centralized statistics.
     pub balance_cumulative: Balance,
-<<<<<<< HEAD
     /// Cyclic balances.
     pub balance_cycle: Balance,
-=======
-    /// Task-specific cyclic balances.
-    pub balance_task: Vec<Balance>,
->>>>>>> eb8a5b05
     /// Top-level structure holding scalar flux data.
     pub scalar_flux_domain: Vec<ScalarFluxDomain<T>>,
     /// Top-level structure holding cell tallied data.
+    /// Top-level structure holding cell tallied data.
     pub cell_tally_domain: Vec<CellTallyDomain<T>>,
+    /// Top-level structure used to compute fluence data.
     /// Top-level structure used to compute fluence data.
     pub fluence: Fluence<T>,
     /// Energy spectrum of the problem.
+    /// Energy spectrum of the problem.
     pub spectrum: EnergySpectrum,
-<<<<<<< HEAD
-=======
-    /// Number of balance tallies for parallel processing. `1` means no replication.
-    pub num_balance_replications: u32,
-    /// Number of flux tallies for parallel processing. `1` means no replication.
-    pub num_flux_replications: u32,
-    /// Number of cell tallies for parallel processing. `1` means no replication.
-    pub num_cell_tally_replications: u32,
->>>>>>> eb8a5b05
 }
 
 impl<T: CustomFloat> Tallies<T> {
@@ -352,11 +281,7 @@
         let spectrum = EnergySpectrum::new(spectrum_name, spectrum_size);
         Self {
             balance_cumulative: Default::default(),
-<<<<<<< HEAD
             balance_cycle: Default::default(),
-=======
-            balance_task: Default::default(),
->>>>>>> eb8a5b05
             scalar_flux_domain: Default::default(),
             cell_tally_domain: Default::default(),
             fluence: Default::default(),
@@ -457,11 +382,7 @@
         );
     }
 
-<<<<<<< HEAD
     /// Computes the global scalar flux value of the problem.
-=======
-    /// Computes the global scalar flux value in the problem.
->>>>>>> eb8a5b05
     pub fn scalar_flux_sum(&self) -> T {
         let summ: T = self
             .scalar_flux_domain
