--- conflicted
+++ resolved
@@ -29,14 +29,11 @@
 /// If the split factor is strictly below one, there are too many particles,
 /// if it is striclty superior to one, there are too little. Particles are
 /// then either randomly killed or spawned to get to the desired number.
-<<<<<<< HEAD
+
 pub fn population_control<T: CustomFloat>(
     mcco: &mut MonteCarlo<T>,
     container: &mut ParticleContainer<T>,
 ) {
-=======
-pub fn population_control<T: CustomFloat>(mcco: &mut MonteCarlo<T>, load_balance: bool) {
->>>>>>> 405ddec2
     let mut target_n_particles: usize = mcco.params.simulation_params.n_particles as usize;
     let mut global_n_particles: usize = 0;
     let local_n_particles: usize = container.processing_particles.len();
@@ -155,11 +152,7 @@
 /// is called (once per cycle), 10% of the target number of particles are
 /// spawned. _Where_ they are spawned depends on both deterministic factors and
 /// randomness.
-<<<<<<< HEAD
 pub fn source_now<T: CustomFloat>(mcco: &mut MonteCarlo<T>, container: &mut ParticleContainer<T>) {
-=======
-pub fn source_now<T: CustomFloat>(mcco: &mut MonteCarlo<T>) {
->>>>>>> 405ddec2
     let time_step = mcco.time_info.time_step;
 
     let mut source_rate: Vec<T> = vec![zero(); mcco.material_database.mat.len()];
