--- conflicted
+++ resolved
@@ -26,15 +26,10 @@
 /// If the split factor is strictly below one, there are too many particles,
 /// if it is striclty superior to one, there are too little. Particles are
 /// then either randomly killed or spawned to get to the desired number.
-<<<<<<< HEAD
-
 pub fn population_control<T: CustomFloat>(
     mcco: &mut MonteCarlo<T>,
     container: &mut ParticleContainer<T>,
 ) {
-=======
-pub fn population_control<T: CustomFloat>(mcco: &mut MonteCarlo<T>, load_balance: bool) {
->>>>>>> eb8a5b05
     let mut target_n_particles: usize = mcco.params.simulation_params.n_particles as usize;
     let mut global_n_particles: usize = 0;
     let local_n_particles: usize = container.processing_particles.len();
@@ -149,11 +144,7 @@
 /// is called (once per cycle), 10% of the target number of particles are
 /// spawned. _Where_ they are spawned depends on both deterministic factors and
 /// randomness.
-<<<<<<< HEAD
 pub fn source_now<T: CustomFloat>(mcco: &mut MonteCarlo<T>, container: &mut ParticleContainer<T>) {
-=======
-pub fn source_now<T: CustomFloat>(mcco: &mut MonteCarlo<T>) {
->>>>>>> eb8a5b05
     let time_step = mcco.time_info.time_step;
 
     // this is a constant; add it to mcco ?
