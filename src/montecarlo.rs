--- conflicted
+++ resolved
@@ -42,13 +42,7 @@
     pub fast_timer: MCFastTimerContainer,
     /// Object storing data related to the processor and execution mode.
     pub processor_info: MCProcessorInfo,
-<<<<<<< HEAD
-    /// Buffer used for potential spatial multithreading.
-    pub particle_buffer: MCParticleBuffer<T>,
-    /// Weight of the particles at creation in a source zone.
-=======
     /// Weight of the particles at creation in a source zone
->>>>>>> bbbaeab9
     pub source_particle_weight: T,
 }
 
@@ -129,22 +123,7 @@
         })
     }
 
-<<<<<<< HEAD
-    /// **May be removed**.
-    pub fn read_buffers(&mut self, fill_vault: &mut usize) {
-        self.particle_buffer.buffers.iter().for_each(|b| {
-            b.iter().for_each(|particle| {
-                self.particle_vault_container
-                    .add_processing_particle(MCBaseParticle::new(particle), fill_vault)
-            })
-        });
-        self.particle_buffer.clear()
-    }
-
     /// Update the energy spectrum by going over all the currently valid particles.
-=======
-    /// Update the enrgy spectrum by going over all the currently valid particles.
->>>>>>> bbbaeab9
     pub fn update_spectrum(&mut self) {
         if self.tallies.spectrum.file_name.is_empty() {
             println!("No output name specified for energy");
