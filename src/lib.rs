//! A Rust port of the Monte-Carlo particle transport proxy-app [Quicksilver][1].
//!
//! Fastiron mimics Monte-Carlo particle transport code to study their behavior on
//! various hardware architectures. The aim of this port is to evaluate Rust's
//! capabilities and performances in the context of parallel programming and
//! scaling problem size.
//!
//! # Quickstart
//!
//! After cloning the [repository][2], fastiron can be executed like any other Rust
//! program using cargo. Run the following:
//! ```shell
//! $ cargo build --release
//! $ cargo run --bin=fastiron
//! ```
//!
//! And see the CLI's usage:
//! ```shell
//! $ cargo run --bin=fastiron
//!
//! Fastiron, a Rust port of the Quicksilver proxy-app
//!
//! Usage: fastiron [OPTIONS]
//!
//! Options:
//!   -i, --input-file <INPUT_FILE>
//!           name of input file
//!   -e, --energy-spectrum <ENERGY_SPECTRUM>
//!           name of energy spectrum output file
//!   -S, --cross-sections <CROSS_SECTIONS_OUT>
//!           name of cross-section output file
//!   -D, --dt <DT>
//!           time step in seconds
<<<<<<< HEAD
//!   -l, --load-balance
//!           enable load balancing if present
=======
//!   -f, --f-max <F_MAX>
//!           max random mesh node displacement
//!   -l, --load-balance
//!           enable load balancing if present
//!   -c, --cycle-timers
//!           enable cycle timers if present
>>>>>>> eb8a5b05
//!   -t, --debug-threads
//!           enable thread debugging if present
//!   -X, --lx <LX>
//!           x-size of simulation in cm
//!   -Y, --ly <LY>
//!           y-size of simulation in cm
//!   -Z, --lz <LZ>
//!           z-size of simulation in cm
//!   -n, --n-particles <N_PARTICLES>
//!           total number of particules
<<<<<<< HEAD
//!   -b, --n-thread <N_THREADS>
//!           number of threads that should be used to run the simulation
=======
//!   -g, --batch-size <BATCH_SIZE>
//!           number of particles in a vault/batch
//!   -b, --n-batches <N_BATCHES>
//!           number of vault/batch to start; sets batch-size automatically if specified
>>>>>>> eb8a5b05
//!   -N, --n-steps <N_STEPS>
//!           number of steps simulated
//!   -x, --nx <NX>
//!           number of mesh elements along x
//!   -y, --ny <NY>
//!           number of mesh elements along y
//!   -z, --nz <NZ>
//!           number of mesh elements along z
//!   -s, --seed <SEED>
//!           random number seed
<<<<<<< HEAD
=======
//!   -B, --b-tally <BALANCE_TALLY_REPLICATIONS>
//!           number of balance tally replications
//!   -F, --f-tally <FLUX_TALLY_REPLICATIONS>
//!           number of scalar flux tally replications
//!   -C, --c-tally <CELL_TALLY_REPLICATIONS>
//!           number of scalar cell tally replications
>>>>>>> eb8a5b05
//!   -h, --help
//!          Print help
//!   -V, --version
//!           Print version
//!
//! ```
//!
//! # Example
//!
//! You can run one of the examples available using its input file. Note that the
//! parameters specified in the file take priority over the one specified as arguments:
//!
//! ```shell
//! $ cargo run --bin=fastiron --release -- -i input_files/QS_originals/Homogeneous/homogeneousProblem_v7_ts.inp -e energy -S section -n 10000
//! ```
//!
//! Fastiron will print the parameters and run the simulation. Two reports will
//! be printed at run-time and, if file names are specified, two files will be
//! created. These four outputs contain data such as event counts, timers value,
//! or final state of the system. To see more about these reports:
<<<<<<< HEAD
//! - [`Tallies::print_summary()`][crate::data::tallies::Tallies::print_summary()]
//! - [`MCFastTimerContainer::cumulative_report()`][crate::utils::mc_fast_timer::MCFastTimerContainer::cumulative_report()]
//! - [`EnergySpectrum`][crate::data::energy_spectrum::EnergySpectrum]
//! - [`init::check_cross_sections()`]
=======
//! - link to tallies print summary
//! - link to cycle timers report
//! - link to energy spectrum
//! - link to cross section?
>>>>>>> eb8a5b05
//!
//! # Useful Links
//!
//! - Fastiron [GitHub repository][2]
//! - Quicksilver [GitHub repository][1]
//!
//! [1]: https://github.com/LLNL/Quicksilver
//! [2]: https://github.com/cea-hpc/fastiron

pub mod constants;
pub mod data;
pub mod geometry;
/// Initialization code for the problem
<<<<<<< HEAD
pub mod init;
=======
pub mod init_mc;
>>>>>>> eb8a5b05
pub mod montecarlo;
pub mod parameters;
/// Particle-related code
pub mod particles;
pub mod simulation;
pub mod utils;<|MERGE_RESOLUTION|>--- conflicted
+++ resolved
@@ -31,17 +31,8 @@
 //!           name of cross-section output file
 //!   -D, --dt <DT>
 //!           time step in seconds
-<<<<<<< HEAD
 //!   -l, --load-balance
 //!           enable load balancing if present
-=======
-//!   -f, --f-max <F_MAX>
-//!           max random mesh node displacement
-//!   -l, --load-balance
-//!           enable load balancing if present
-//!   -c, --cycle-timers
-//!           enable cycle timers if present
->>>>>>> eb8a5b05
 //!   -t, --debug-threads
 //!           enable thread debugging if present
 //!   -X, --lx <LX>
@@ -52,15 +43,8 @@
 //!           z-size of simulation in cm
 //!   -n, --n-particles <N_PARTICLES>
 //!           total number of particules
-<<<<<<< HEAD
 //!   -b, --n-thread <N_THREADS>
 //!           number of threads that should be used to run the simulation
-=======
-//!   -g, --batch-size <BATCH_SIZE>
-//!           number of particles in a vault/batch
-//!   -b, --n-batches <N_BATCHES>
-//!           number of vault/batch to start; sets batch-size automatically if specified
->>>>>>> eb8a5b05
 //!   -N, --n-steps <N_STEPS>
 //!           number of steps simulated
 //!   -x, --nx <NX>
@@ -71,15 +55,6 @@
 //!           number of mesh elements along z
 //!   -s, --seed <SEED>
 //!           random number seed
-<<<<<<< HEAD
-=======
-//!   -B, --b-tally <BALANCE_TALLY_REPLICATIONS>
-//!           number of balance tally replications
-//!   -F, --f-tally <FLUX_TALLY_REPLICATIONS>
-//!           number of scalar flux tally replications
-//!   -C, --c-tally <CELL_TALLY_REPLICATIONS>
-//!           number of scalar cell tally replications
->>>>>>> eb8a5b05
 //!   -h, --help
 //!          Print help
 //!   -V, --version
@@ -100,17 +75,10 @@
 //! be printed at run-time and, if file names are specified, two files will be
 //! created. These four outputs contain data such as event counts, timers value,
 //! or final state of the system. To see more about these reports:
-<<<<<<< HEAD
 //! - [`Tallies::print_summary()`][crate::data::tallies::Tallies::print_summary()]
 //! - [`MCFastTimerContainer::cumulative_report()`][crate::utils::mc_fast_timer::MCFastTimerContainer::cumulative_report()]
 //! - [`EnergySpectrum`][crate::data::energy_spectrum::EnergySpectrum]
 //! - [`init::check_cross_sections()`]
-=======
-//! - link to tallies print summary
-//! - link to cycle timers report
-//! - link to energy spectrum
-//! - link to cross section?
->>>>>>> eb8a5b05
 //!
 //! # Useful Links
 //!
@@ -124,13 +92,10 @@
 pub mod data;
 pub mod geometry;
 /// Initialization code for the problem
-<<<<<<< HEAD
 pub mod init;
-=======
-pub mod init_mc;
->>>>>>> eb8a5b05
 pub mod montecarlo;
 pub mod parameters;
+/// Particle-related code
 /// Particle-related code
 pub mod particles;
 pub mod simulation;
